{
<<<<<<< HEAD
  "name": "metamask-inpage-provider",
  "version": "2.0.1",
=======
  "name": "nifty-wallet-inpage-provider",
  "version": "2.0.0",
>>>>>>> d0410030
  "description": "An ethereum provider that connects over a WebExtension port.",
  "main": "index.js",
  "scripts": {
    "test": "jest",
    "lint": "eslint . --ext js,json",
    "lint:fix": "eslint . --ext js,json --fix"
  },
  "author": "",
  "license": "MIT",
  "repository": {
    "type": "git",
    "url": "git+ssh://git@github.com/poanetwork/nifty-wallet-inpage-provider.git"
  },
  "keywords": [
    "MetaMask",
    "NiftyWallet",
    "Ethereum",
    "Provider"
  ],
  "bugs": {
    "url": "https://github.com/poanetwork/nifty-wallet-inpage-provider/issues"
  },
  "homepage": "https://github.com/poanetwork/nifty-wallet-inpage-provider#readme",
  "dependencies": {
<<<<<<< HEAD
    "json-rpc-engine": "^5.0.0",
    "json-rpc-middleware-stream": "^2.1.1",
    "loglevel": "^1.6.1",
    "obj-multiplex": "^1.0.0",
    "obs-store": "^4.0.1",
    "pump": "^3.0.0",
    "safe-event-emitter": "^1.0.1"
  },
  "devDependencies": {
    "@babel/core": "^7.3.4"
=======
    "@metamask/safe-event-emitter": "^2.0.0",
    "eth-rpc-errors": "^4.0.2",
    "fast-deep-equal": "^2.0.1",
    "is-stream": "^2.0.0",
    "json-rpc-engine": "^6.1.0",
    "json-rpc-middleware-stream": "^2.1.1",
    "obj-multiplex": "^1.0.0",
    "pump": "^3.0.0"
  },
  "devDependencies": {
    "@metamask/eslint-config": "^4.1.0",
    "@types/jest": "^26.0.5",
    "eslint": "^6.8.0",
    "eslint-plugin-import": "^2.20.2",
    "eslint-plugin-jest": "^23.18.0",
    "eslint-plugin-json": "^2.0.1",
    "eslint-plugin-node": "^11.1.0",
    "jest": "^26.1.0"
>>>>>>> d0410030
  }
}<|MERGE_RESOLUTION|>--- conflicted
+++ resolved
@@ -1,11 +1,6 @@
 {
-<<<<<<< HEAD
-  "name": "metamask-inpage-provider",
-  "version": "2.0.1",
-=======
   "name": "nifty-wallet-inpage-provider",
   "version": "2.0.0",
->>>>>>> d0410030
   "description": "An ethereum provider that connects over a WebExtension port.",
   "main": "index.js",
   "scripts": {
@@ -30,18 +25,6 @@
   },
   "homepage": "https://github.com/poanetwork/nifty-wallet-inpage-provider#readme",
   "dependencies": {
-<<<<<<< HEAD
-    "json-rpc-engine": "^5.0.0",
-    "json-rpc-middleware-stream": "^2.1.1",
-    "loglevel": "^1.6.1",
-    "obj-multiplex": "^1.0.0",
-    "obs-store": "^4.0.1",
-    "pump": "^3.0.0",
-    "safe-event-emitter": "^1.0.1"
-  },
-  "devDependencies": {
-    "@babel/core": "^7.3.4"
-=======
     "@metamask/safe-event-emitter": "^2.0.0",
     "eth-rpc-errors": "^4.0.2",
     "fast-deep-equal": "^2.0.1",
@@ -60,6 +43,5 @@
     "eslint-plugin-json": "^2.0.1",
     "eslint-plugin-node": "^11.1.0",
     "jest": "^26.1.0"
->>>>>>> d0410030
   }
 }